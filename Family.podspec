--- conflicted
+++ resolved
@@ -1,11 +1,7 @@
 Pod::Spec.new do |s|
   s.name             = "Family"
   s.summary          = "A child view controller framework that makes setting up your parent controllers as easy as pie."
-<<<<<<< HEAD
-  s.version          = "0.14.4"
-=======
-  s.version          = "0.14.19"
->>>>>>> 6bf23819
+  s.version          = "0.15.0"
   s.homepage         = "https://github.com/zenangst/Family"
   s.license          = 'MIT'
   s.author           = { "Christoffer Winterkvist" => "christoffer@winterkvist.com" }
